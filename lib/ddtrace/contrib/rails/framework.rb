require 'ddtrace/pin'
require 'ddtrace/ext/app_types'

require 'ddtrace/contrib/grape/endpoint'
require 'ddtrace/contrib/rack/middlewares'

require 'ddtrace/contrib/rails/core_extensions'
require 'ddtrace/contrib/rails/action_controller'
require 'ddtrace/contrib/rails/action_view'
require 'ddtrace/contrib/rails/active_record'
require 'ddtrace/contrib/rails/active_support'
require 'ddtrace/contrib/rails/utils'

# Rails < 3.1
<<<<<<< HEAD
if defined?(::ActiveRecord) && !defined?(::ActiveRecord::Base.connection_config)
=======
if defined?(ActiveRecord) && defined?(ActiveRecord::Base.connection_config)
>>>>>>> c8556343
  ActiveRecord::Base.class_eval do
    class << self
      def connection_config
        connection_pool.spec.config
      end
    end
  end
end

module Datadog
  module Contrib
    # TODO[manu]: write docs
    module Rails
      # TODO[manu]: write docs
      module Framework
        # default configurations for the Rails integration; by default
        # the Datadog.tracer is enabled, while the Rails auto instrumentation
        # is kept disabled.
        DEFAULT_CONFIG = {
          enabled: true,
          auto_instrument: false,
          auto_instrument_redis: false,
          auto_instrument_grape: false,
          default_service: 'rails-app',
          default_controller_service: 'rails-controller',
          default_cache_service: 'rails-cache',
          default_grape_service: 'grape',
          template_base_path: 'views/',
          tracer: Datadog.tracer,
          debug: false,
          trace_agent_hostname: Datadog::Writer::HOSTNAME,
          trace_agent_port: Datadog::Writer::PORT,
          env: nil,
          tags: {}
        }.freeze

        # configure Datadog settings
        # rubocop:disable Metrics/MethodLength
        def self.configure(config)
          # tracer defaults
          # merge default configurations with users settings
          user_config = config[:config].datadog_trace rescue {}
          datadog_config = DEFAULT_CONFIG.merge(user_config)
          datadog_config[:tracer].enabled = datadog_config[:enabled]

          # set debug logging
          Datadog::Tracer.debug_logging = datadog_config[:debug]

          # set the address of the trace agent
          datadog_config[:tracer].configure(
            hostname: datadog_config[:trace_agent_hostname],
            port: datadog_config[:trace_agent_port]
          )

          # set default tracer tags
          datadog_config[:tracer].set_tags(datadog_config[:tags])

          datadog_config[:tracer].set_tags('env' => datadog_config[:env]) if datadog_config[:env]

          # set default service details
          datadog_config[:tracer].set_service_info(
            datadog_config[:default_service],
            'rack',
            Datadog::Ext::AppTypes::WEB
          )

          datadog_config[:tracer].set_service_info(
            datadog_config[:default_controller_service],
            'rails',
            Datadog::Ext::AppTypes::WEB
          )

          datadog_config[:tracer].set_service_info(
            datadog_config[:default_cache_service],
            'rails',
            Datadog::Ext::AppTypes::CACHE
          )

          # By default, default service would be guessed from the script
          # being executed, but here we know better, get it from Rails config.
          datadog_config[:tracer].default_service = datadog_config[:default_service]

          if defined?(::ActiveRecord)
            begin
              # set default database service details and store it in the configuration
              conn_cfg = ::ActiveRecord::Base.connection_config()
              adapter_name = Datadog::Contrib::Rails::Utils.normalize_vendor(conn_cfg[:adapter])
              database_service = datadog_config.fetch(:default_database_service, adapter_name)
              datadog_config[:default_database_service] = database_service
              datadog_config[:tracer].set_service_info(
                database_service,
                adapter_name,
                Datadog::Ext::AppTypes::DB
              )
            rescue StandardError
              Datadog::Tracer.log.warn('Unable to get database config (#{e}), skipping ActiveRecord instrumentation')
            end
          end

          # update global configurations
          ::Rails.configuration.datadog_trace = datadog_config
        end

        def self.auto_instrument_redis
          return unless ::Rails.configuration.datadog_trace[:auto_instrument_redis]
          Datadog::Tracer.log.debug('Enabling auto-instrumentation for Redis client')

          # patch the Redis library and reload the CacheStore if it was using Redis
          Datadog::Monkey.patch_module(:redis)

          # reload the cache store if it's available and it's using Redis
          return unless defined?(::ActiveSupport::Cache::RedisStore) &&
                        defined?(::Rails.cache) &&
                        ::Rails.cache.is_a?(::ActiveSupport::Cache::RedisStore)
          Datadog::Tracer.log.debug('Enabling auto-instrumentation for redis-rails connector')

          # backward compatibility: Rails 3.x doesn't have `cache=` method
          cache_store = ::Rails.configuration.cache_store
          cache_instance = ::ActiveSupport::Cache.lookup_store(cache_store)
          if ::Rails::VERSION::MAJOR.to_i == 3
            silence_warnings { Object.const_set 'RAILS_CACHE', cache_instance }
          elsif ::Rails::VERSION::MAJOR.to_i > 3
            ::Rails.cache = cache_instance
          end
        end

        def self.auto_instrument_grape
          return unless ::Rails.configuration.datadog_trace[:auto_instrument_grape]

          # patch the Grape library so that endpoints are traced
          Datadog::Monkey.patch_module(:grape)

          # update the Grape pin object
          pin = Datadog::Pin.get_from(::Grape)
          return unless pin && pin.enabled?
          pin.tracer = ::Rails.configuration.datadog_trace[:tracer]
          pin.service = ::Rails.configuration.datadog_trace[:default_grape_service]
        end

        # automatically instrument all Rails component
        def self.auto_instrument
          return unless ::Rails.configuration.datadog_trace[:auto_instrument]
          Datadog::Tracer.log.debug('Enabling auto-instrumentation for core components')

          # instrumenting Rails framework
          Datadog::Contrib::Rails::ActionController.instrument()
          Datadog::Contrib::Rails::ActionView.instrument()
          Datadog::Contrib::Rails::ActiveRecord.instrument()
          Datadog::Contrib::Rails::ActiveSupport.instrument()
        end
      end
    end
  end
end<|MERGE_RESOLUTION|>--- conflicted
+++ resolved
@@ -12,11 +12,7 @@
 require 'ddtrace/contrib/rails/utils'
 
 # Rails < 3.1
-<<<<<<< HEAD
 if defined?(::ActiveRecord) && !defined?(::ActiveRecord::Base.connection_config)
-=======
-if defined?(ActiveRecord) && defined?(ActiveRecord::Base.connection_config)
->>>>>>> c8556343
   ActiveRecord::Base.class_eval do
     class << self
       def connection_config
